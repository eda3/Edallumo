--- conflicted
+++ resolved
@@ -1,276 +1,270 @@
-// use std::fs::File;
-// use std::io::Write;
-use std::fs;
-use std::path::Path;
-use std::string::String;
-use serenity::framework::standard::{macros::command, Args, CommandResult};
-use serenity::model::prelude::*;
-use serenity::prelude::*;
-
-use crate::{Frames, MoveAliases, ImageLinks, Nicknames, check};
-
-#[command]
-#[aliases("f")]
-async fn frames(ctx: &Context, msg: &Message, mut args: Args) -> CommandResult {
-
-    // This will store the full character name in case user input was an alias
-    let mut character_arg_altered = String::new();
-    // Flags that will be used for logic to determine output
-    let mut character_found = false;
-    let mut move_found = false;
-
-    // Getting character and move args
-    let character_arg = args.single::<String>()?;
-    let mut character_move_arg = args.rest().to_string();
-
-    // Checking if character user argument is correct
-    if let Some(error_msg) = check::correct_character_arg(&character_arg){
-        msg.channel_id.say(&ctx.http, &error_msg).await?;
-        print!("\n");
-        panic!("{}", error_msg);
-    }
-
-    // Checking if move user argument is correct
-    if let Some(error_msg) = check::correct_character_move_arg(&character_move_arg){
-        msg.channel_id.say(&ctx.http, &error_msg).await?;
-        print!("\n");
-        panic!("{}", error_msg);
-    }
-
-    // Checking if data folder exists
-    if let Some(error_msg) = check::data_folder_exists(false) {
-        msg.channel_id.say(&ctx.http, &error_msg.replace("'", "`")).await?;
-        print!("\n");
-        panic!("{}", error_msg.replace("\n", " "));
-    }
-
-    // Checking if character folders exist
-    if let Some(error_msg) = check::character_folders_exist(false) {
-        msg.channel_id.say(&ctx.http, &error_msg.replace("'", "`")).await?;
-        print!("\n");
-        panic!("{}", error_msg.replace("\n", " "));
-    }
-    
-    // Checking if character jsons exist
-    if let Some(error_msg) = check::character_jsons_exist(false) {
-        msg.channel_id.say(&ctx.http, &error_msg.replace("'", "`")).await?;
-        print!("\n");
-        panic!("{}", error_msg.replace("\n", " "));
-    }
-
-    // Initializing variables for the embed
-    // They must not be empty cause then the embed wont send
-    let mut image_embed = "https://raw.githubusercontent.com/yakiimoninja/baiken/main/src/commands/images/no_image.png".to_string();
-    let mut damage_embed = "-".to_string();
-    let mut guard_embed = "-".to_string();
-    let mut invin_embed = "-".to_string();
-    let mut startup_embed = "-".to_string();
-    let mut hit_embed = "-".to_string();
-    let mut block_embed = "-".to_string();
-    let mut active_embed = "-".to_string();
-    let mut recovery_embed = "-".to_string();
-    let mut counter_embed = "-".to_string();
-
-    // Reading the nicknames json
-    let data_from_file = fs::read_to_string("data/nicknames.json")
-        .expect("\nFailed to read 'nicknames.json' file.");
-    
-    // Deserializing from nicknames json
-    let vec_nicknames = serde_json::from_str::<Vec<Nicknames>>(&data_from_file).unwrap();
-
-    // Iterating through the nicknames.json character entries
-    for x in 0..vec_nicknames.len() {
-
-        // If user input is part of a characters full name or the full name itself
-        // Then pass the full name to the new var 'character_arg_altered'
-        if vec_nicknames[x].character.to_lowercase().replace("-", "").contains(&character_arg.to_lowercase()) == true ||
-        vec_nicknames[x].character.to_lowercase().contains(&character_arg.to_lowercase()) == true {
-            
-            character_found = true;
-            character_arg_altered = vec_nicknames[x].character.to_owned();
-            break;
-        }
-
-        // Iterating through the nicknames.json nickname entries
-        for y in 0..vec_nicknames[x].nicknames.len(){
-
-            // If user input equals a character nickname then pass the full character name
-            // To the new variable 'character_arg_altered'
-            if vec_nicknames[x].nicknames[y].to_lowercase() == character_arg.to_lowercase().trim() {
-
-                character_found = true;
-                character_arg_altered = vec_nicknames[x].character.to_owned();
-                break;
-            }   
-        }
-    }
-
-    // If user input isnt the full name, part of a full name or a nickname
-    // Error out cause requested character was not found in the json
-    if character_found == false {
-        let error_msg= &("Character `".to_owned() + &character_arg + "` was not found!");
-        msg.channel_id.say(&ctx.http, error_msg).await?;
-        print!("\n");
-        panic!("{}", error_msg.replace("`", "'"));
-    }
-
-    // Reading the character json
-    let char_file_path = "data/".to_owned() + &character_arg_altered + "/" + &character_arg_altered + ".json";
-    let char_file_data = fs::read_to_string(char_file_path)
-        .expect(&("\nFailed to read '".to_owned() + &character_arg + ".json" + "' file."));
-    
-    // Deserializing from character json
-    let move_frames = serde_json::from_str::<Vec<Frames>>(&char_file_data).unwrap();            
-    
-    println!("\nUser input: 'b.f {} {}'", character_arg, character_move_arg);
-    println!("Succesfully read '{}.json' file.", character_arg_altered);
-    
-
-    // Checking if aliases for this character exist
-    let aliases_path = "data/".to_owned() + &character_arg_altered + "/aliases.json";
-    if Path::new(&aliases_path).exists() == true {
-        
-        // Reading the aliases json
-        let aliases_data = fs::read_to_string(&aliases_path)
-            .expect(&("\nFailed to read '".to_owned() + &aliases_path + "' file."));
-        
-        // Deserializing the aliases json
-        let aliases_data = serde_json::from_str::<Vec<MoveAliases>>(&aliases_data).unwrap();
-
-        for a in 0..aliases_data.len() {
-            for b in 0..aliases_data[a].aliases.len() {
-                
-                // If the requested argument (character_move) is an alias for any of the moves listed in aliases.json
-                // Change the given argument (character_move) to the actual move name instead of the alias
-                if aliases_data[a].aliases[b].to_lowercase().trim() == character_move_arg.to_lowercase().trim() {
-                    character_move_arg = aliases_data[a].input.to_string();
-                }
-            }
-        }
-    }
-
-    // Reading images.json for this character
-    let image_links = fs::read_to_string(&("data/".to_owned() + &character_arg_altered + "/images.json"))
-        .expect(&("\nFailed to read 'data/".to_owned() + &character_arg_altered + "'/images.json' file."));
-
-    // Deserializing images.json for this character
-    let image_links= serde_json::from_str::<Vec<ImageLinks>>(&image_links).unwrap();
-    
-
-    for m in 0..move_frames.len() {
-        
-        // Iterating through the moves of the json file to find the move requested
-        if move_frames[m].input.to_string().to_lowercase().replace(".", "") 
-        == character_move_arg.to_string().to_lowercase().replace(".", "")
-        || move_frames[m].r#move.to_string().to_lowercase().contains(&character_move_arg.to_string().to_lowercase()) == true {
-            
-            
-            move_found = true;
-            println!("Succesfully read move '{}' in '{}.json' file.", &move_frames[m].input.to_string(), character_arg_altered);
-
-            let content_embed = "https://dustloop.com/wiki/index.php?title=GGST/".to_owned() + &character_arg_altered + "/Frame_Data";
-            let title_embed = "Move: ".to_owned() + &move_frames[m].input.to_string();
-
-            // Checking if the respective data field in the json file is empty
-            // If they aren't empty, the variables initialized above will be replaced
-            // With the corresponind data from the json file
-            // Otherwise they will remain as '-'
-            for y in 0..image_links.len() {
-                // Iterating through the image.json to find the move's image links
-                if move_frames[m].input == image_links[y].input {
-                    if image_links[y].move_img.is_empty() == false {
-                        image_embed = image_links[y].move_img.to_string();
-                        break;
-                    }
-                }
-            }
-            if move_frames[m].damage.is_empty() == false {
-                damage_embed = move_frames[m].damage.to_string();
-            }
-            if move_frames[m].guard.is_empty() == false {
-                guard_embed = move_frames[m].guard.to_string();
-            }
-            if move_frames[m].invincibility.is_empty() == false {
-                invin_embed = move_frames[m].invincibility.to_string();
-            }
-            if move_frames[m].startup.is_empty() == false {
-                startup_embed = move_frames[m].startup.to_string();
-            }
-            if move_frames[m].hit.is_empty() == false {
-                hit_embed = move_frames[m].hit.to_string();
-            }
-            if move_frames[m].block.is_empty() == false {
-                block_embed = move_frames[m].block.to_string();
-            }
-            if move_frames[m].active.is_empty() == false {
-                active_embed = move_frames[m].active.to_string();
-            }
-            if move_frames[m].recovery.is_empty() == false {
-                recovery_embed = move_frames[m].recovery.to_string();
-            }
-            if move_frames[m].counter.is_empty() == false {
-            counter_embed = move_frames[m].counter.to_string();
-            }
-
-            // Debugging prints
-            // println!("{}", content_embed);
-            //println!("{}", image_embed);
-            // println!("{}", title_embed);
-            // println!("{}", damage_embed);
-            // println!("{}", guard_embed);
-            // println!("{}", invin_embed);
-            // println!("{}", startup_embed);
-            // println!("{}", hit_embed);
-            // println!("{}", block_embed);
-            // println!("{}", active_embed);
-            // println!("{}", recovery_embed);
-            // println!("{}", counter_embed);
-
-            // New version notification
-<<<<<<< HEAD
-//            msg.channel_id.say(&ctx.http, r"Baiken has a new version 0.4.2!
-//See what is new this time around.
-//__<https://github.com/yakiimoninja/baiken/blob/main/patch-notes/v0.4.2.md>__").await?;
-=======
-            //msg.channel_id.say(&ctx.http, r"Updated to version 0.4.1!
-//See what changed here.
-//__<https://github.com/yakiimoninja/baiken/blob/main/patch_notes/v0.4.1.md>__").await?;
->>>>>>> 5f9500b8
-
-            // Sending the data as an embed
-            let _msg = msg.channel_id.send_message(&ctx.http, |m| {
-                m.content(&content_embed);
-                m.embed(|e| {
-                    e.title(&title_embed);
-                    //e.description("This is a description");
-                    e.image(&image_embed);
-                    e.fields(vec![("Damage", &damage_embed, true),
-                                ("Guard", &guard_embed, true),
-                                ("Invinciblity", &invin_embed, true),
-                                ("Startup", &startup_embed, true),
-                                ("On Hit", &hit_embed, true),
-                                ("On Block", &block_embed, true),
-                                ("Active", &active_embed, true),
-                                ("Recovery", &recovery_embed, true),
-                                ("Counter", &counter_embed, true)]);
-                    //e.field("This is the third field", "This is not an inline field", false);
-                    e
-                });
-                m
-            }).await;
-
-            break;
-        }
-    }
-
-    // Error message cause given move wasnt found in the json
-    if character_found == true && move_found == false {
-        let error_msg= &("Move `".to_owned() + &character_move_arg + "` was not found!");
-        msg.channel_id.say(&ctx.http, error_msg).await?;
-        msg.channel_id.say(&ctx.http, "You can request the addition of a non-existing alias by executing\nthe `b.r` command followed by the character then move and lastly alias.\nExample: `b.r giovanna 236k arrow`.").await?;
-        print!("\n");
-        panic!("{}", error_msg.replace("`", "'"));
-    }
-
-    Ok(())
-}
+// use std::fs::File;
+// use std::io::Write;
+use std::fs;
+use std::path::Path;
+use std::string::String;
+use serenity::framework::standard::{macros::command, Args, CommandResult};
+use serenity::model::prelude::*;
+use serenity::prelude::*;
+
+use crate::{Frames, MoveAliases, ImageLinks, Nicknames, check};
+
+#[command]
+#[aliases("f")]
+async fn frames(ctx: &Context, msg: &Message, mut args: Args) -> CommandResult {
+
+    // This will store the full character name in case user input was an alias
+    let mut character_arg_altered = String::new();
+    // Flags that will be used for logic to determine output
+    let mut character_found = false;
+    let mut move_found = false;
+
+    // Getting character and move args
+    let character_arg = args.single::<String>()?;
+    let mut character_move_arg = args.rest().to_string();
+
+    // Checking if character user argument is correct
+    if let Some(error_msg) = check::correct_character_arg(&character_arg){
+        msg.channel_id.say(&ctx.http, &error_msg).await?;
+        print!("\n");
+        panic!("{}", error_msg);
+    }
+
+    // Checking if move user argument is correct
+    if let Some(error_msg) = check::correct_character_move_arg(&character_move_arg){
+        msg.channel_id.say(&ctx.http, &error_msg).await?;
+        print!("\n");
+        panic!("{}", error_msg);
+    }
+
+    // Checking if data folder exists
+    if let Some(error_msg) = check::data_folder_exists(false) {
+        msg.channel_id.say(&ctx.http, &error_msg.replace("'", "`")).await?;
+        print!("\n");
+        panic!("{}", error_msg.replace("\n", " "));
+    }
+
+    // Checking if character folders exist
+    if let Some(error_msg) = check::character_folders_exist(false) {
+        msg.channel_id.say(&ctx.http, &error_msg.replace("'", "`")).await?;
+        print!("\n");
+        panic!("{}", error_msg.replace("\n", " "));
+    }
+    
+    // Checking if character jsons exist
+    if let Some(error_msg) = check::character_jsons_exist(false) {
+        msg.channel_id.say(&ctx.http, &error_msg.replace("'", "`")).await?;
+        print!("\n");
+        panic!("{}", error_msg.replace("\n", " "));
+    }
+
+    // Initializing variables for the embed
+    // They must not be empty cause then the embed wont send
+    let mut image_embed = "https://raw.githubusercontent.com/yakiimoninja/baiken/main/src/commands/images/no_image.png".to_string();
+    let mut damage_embed = "-".to_string();
+    let mut guard_embed = "-".to_string();
+    let mut invin_embed = "-".to_string();
+    let mut startup_embed = "-".to_string();
+    let mut hit_embed = "-".to_string();
+    let mut block_embed = "-".to_string();
+    let mut active_embed = "-".to_string();
+    let mut recovery_embed = "-".to_string();
+    let mut counter_embed = "-".to_string();
+
+    // Reading the nicknames json
+    let data_from_file = fs::read_to_string("data/nicknames.json")
+        .expect("\nFailed to read 'nicknames.json' file.");
+    
+    // Deserializing from nicknames json
+    let vec_nicknames = serde_json::from_str::<Vec<Nicknames>>(&data_from_file).unwrap();
+
+    // Iterating through the nicknames.json character entries
+    for x in 0..vec_nicknames.len() {
+
+        // If user input is part of a characters full name or the full name itself
+        // Then pass the full name to the new var 'character_arg_altered'
+        if vec_nicknames[x].character.to_lowercase().replace("-", "").contains(&character_arg.to_lowercase()) == true ||
+        vec_nicknames[x].character.to_lowercase().contains(&character_arg.to_lowercase()) == true {
+            
+            character_found = true;
+            character_arg_altered = vec_nicknames[x].character.to_owned();
+            break;
+        }
+
+        // Iterating through the nicknames.json nickname entries
+        for y in 0..vec_nicknames[x].nicknames.len(){
+
+            // If user input equals a character nickname then pass the full character name
+            // To the new variable 'character_arg_altered'
+            if vec_nicknames[x].nicknames[y].to_lowercase() == character_arg.to_lowercase().trim() {
+
+                character_found = true;
+                character_arg_altered = vec_nicknames[x].character.to_owned();
+                break;
+            }   
+        }
+    }
+
+    // If user input isnt the full name, part of a full name or a nickname
+    // Error out cause requested character was not found in the json
+    if character_found == false {
+        let error_msg= &("Character `".to_owned() + &character_arg + "` was not found!");
+        msg.channel_id.say(&ctx.http, error_msg).await?;
+        print!("\n");
+        panic!("{}", error_msg.replace("`", "'"));
+    }
+
+    // Reading the character json
+    let char_file_path = "data/".to_owned() + &character_arg_altered + "/" + &character_arg_altered + ".json";
+    let char_file_data = fs::read_to_string(char_file_path)
+        .expect(&("\nFailed to read '".to_owned() + &character_arg + ".json" + "' file."));
+    
+    // Deserializing from character json
+    let move_frames = serde_json::from_str::<Vec<Frames>>(&char_file_data).unwrap();            
+    
+    println!("\nUser input: 'b.f {} {}'", character_arg, character_move_arg);
+    println!("Succesfully read '{}.json' file.", character_arg_altered);
+    
+
+    // Checking if aliases for this character exist
+    let aliases_path = "data/".to_owned() + &character_arg_altered + "/aliases.json";
+    if Path::new(&aliases_path).exists() == true {
+        
+        // Reading the aliases json
+        let aliases_data = fs::read_to_string(&aliases_path)
+            .expect(&("\nFailed to read '".to_owned() + &aliases_path + "' file."));
+        
+        // Deserializing the aliases json
+        let aliases_data = serde_json::from_str::<Vec<MoveAliases>>(&aliases_data).unwrap();
+
+        for a in 0..aliases_data.len() {
+            for b in 0..aliases_data[a].aliases.len() {
+                
+                // If the requested argument (character_move) is an alias for any of the moves listed in aliases.json
+                // Change the given argument (character_move) to the actual move name instead of the alias
+                if aliases_data[a].aliases[b].to_lowercase().trim() == character_move_arg.to_lowercase().trim() {
+                    character_move_arg = aliases_data[a].input.to_string();
+                }
+            }
+        }
+    }
+
+    // Reading images.json for this character
+    let image_links = fs::read_to_string(&("data/".to_owned() + &character_arg_altered + "/images.json"))
+        .expect(&("\nFailed to read 'data/".to_owned() + &character_arg_altered + "'/images.json' file."));
+
+    // Deserializing images.json for this character
+    let image_links= serde_json::from_str::<Vec<ImageLinks>>(&image_links).unwrap();
+    
+
+    for m in 0..move_frames.len() {
+        
+        // Iterating through the moves of the json file to find the move requested
+        if move_frames[m].input.to_string().to_lowercase().replace(".", "") 
+        == character_move_arg.to_string().to_lowercase().replace(".", "")
+        || move_frames[m].r#move.to_string().to_lowercase().contains(&character_move_arg.to_string().to_lowercase()) == true {
+            
+            
+            move_found = true;
+            println!("Succesfully read move '{}' in '{}.json' file.", &move_frames[m].input.to_string(), character_arg_altered);
+
+            let content_embed = "https://dustloop.com/wiki/index.php?title=GGST/".to_owned() + &character_arg_altered + "/Frame_Data";
+            let title_embed = "Move: ".to_owned() + &move_frames[m].input.to_string();
+
+            // Checking if the respective data field in the json file is empty
+            // If they aren't empty, the variables initialized above will be replaced
+            // With the corresponind data from the json file
+            // Otherwise they will remain as '-'
+            for y in 0..image_links.len() {
+                // Iterating through the image.json to find the move's image links
+                if move_frames[m].input == image_links[y].input {
+                    if image_links[y].move_img.is_empty() == false {
+                        image_embed = image_links[y].move_img.to_string();
+                        break;
+                    }
+                }
+            }
+            if move_frames[m].damage.is_empty() == false {
+                damage_embed = move_frames[m].damage.to_string();
+            }
+            if move_frames[m].guard.is_empty() == false {
+                guard_embed = move_frames[m].guard.to_string();
+            }
+            if move_frames[m].invincibility.is_empty() == false {
+                invin_embed = move_frames[m].invincibility.to_string();
+            }
+            if move_frames[m].startup.is_empty() == false {
+                startup_embed = move_frames[m].startup.to_string();
+            }
+            if move_frames[m].hit.is_empty() == false {
+                hit_embed = move_frames[m].hit.to_string();
+            }
+            if move_frames[m].block.is_empty() == false {
+                block_embed = move_frames[m].block.to_string();
+            }
+            if move_frames[m].active.is_empty() == false {
+                active_embed = move_frames[m].active.to_string();
+            }
+            if move_frames[m].recovery.is_empty() == false {
+                recovery_embed = move_frames[m].recovery.to_string();
+            }
+            if move_frames[m].counter.is_empty() == false {
+            counter_embed = move_frames[m].counter.to_string();
+            }
+
+            // Debugging prints
+            // println!("{}", content_embed);
+            //println!("{}", image_embed);
+            // println!("{}", title_embed);
+            // println!("{}", damage_embed);
+            // println!("{}", guard_embed);
+            // println!("{}", invin_embed);
+            // println!("{}", startup_embed);
+            // println!("{}", hit_embed);
+            // println!("{}", block_embed);
+            // println!("{}", active_embed);
+            // println!("{}", recovery_embed);
+            // println!("{}", counter_embed);
+
+            // New version notification
+            //msg.channel_id.say(&ctx.http, r"Updated to version 0.4.1!
+//See what changed here.
+//__<https://github.com/yakiimoninja/baiken/blob/main/patch_notes/v0.4.1.md>__").await?;
+
+            // Sending the data as an embed
+            let _msg = msg.channel_id.send_message(&ctx.http, |m| {
+                m.content(&content_embed);
+                m.embed(|e| {
+                    e.title(&title_embed);
+                    //e.description("This is a description");
+                    e.image(&image_embed);
+                    e.fields(vec![("Damage", &damage_embed, true),
+                                ("Guard", &guard_embed, true),
+                                ("Invinciblity", &invin_embed, true),
+                                ("Startup", &startup_embed, true),
+                                ("On Hit", &hit_embed, true),
+                                ("On Block", &block_embed, true),
+                                ("Active", &active_embed, true),
+                                ("Recovery", &recovery_embed, true),
+                                ("Counter", &counter_embed, true)]);
+                    //e.field("This is the third field", "This is not an inline field", false);
+                    e
+                });
+                m
+            }).await;
+
+            break;
+        }
+    }
+
+    // Error message cause given move wasnt found in the json
+    if character_found == true && move_found == false {
+        let error_msg= &("Move `".to_owned() + &character_move_arg + "` was not found!");
+        msg.channel_id.say(&ctx.http, error_msg).await?;
+        msg.channel_id.say(&ctx.http, "You can request the addition of a non-existing alias by executing\nthe `b.r` command followed by the character then move and lastly alias.\nExample: `b.r giovanna 236k arrow`.").await?;
+        print!("\n");
+        panic!("{}", error_msg.replace("`", "'"));
+    }
+
+    Ok(())
+}